--- conflicted
+++ resolved
@@ -458,32 +458,6 @@
 (defun yeetube-get-content ()
   "Get content from youtube."
   (setf yeetube-content nil)
-<<<<<<< HEAD
-  (while (and (< (length yeetube-content) yeetube-results-limit)
-	      (search-forward "videorenderer" nil t))
-    (search-forward "videoid")
-    (let ((videoid (buffer-substring (+ (point) 3)
-				     (- (search-forward ",") 2))))
-      (unless (member videoid (car yeetube-content))
-	(let ((title (yeetube-scrape-item :item "title" :item-end ",\"" :substring-end 5))
-	      (view-count (yeetube-scrape-item :item "viewcounttext" :item-end " " :substring-end 0))
-	      (video-duration (yeetube-scrape-item :item "lengthtext" :item-end "}," :substring-end 3))
-	      (channel (yeetube-scrape-item :item "longbylinetext" :item-end "," :substring-end 2))
-	      (thumbnail (yeetube-scrape-item :item "thumbnail" :item-start "url" :item-end ".jpg" :substring-end 0))
-	      (date (yeetube-scrape-item :item "publishedtimetext" :item-end ",\"" :substring-end 4)))
-	  (push (list :title title
-		      :videoid videoid
-		      :view-count (yeetube-view-count-format view-count)
-		      :duration video-duration
-		      :channel channel
-		      :thumbnail (replace-regexp-in-string "hq720" "default" thumbnail)
-		      :date (replace-regexp-in-string "Streamed " "" date)
-		      :image (if yeetube-display-thumbnails
-				 (format "[[%s.jpg]]"
-					 (expand-file-name videoid temporary-file-directory))
-				 "disabled"))
-		yeetube-content))))))
-=======
   (goto-char (point-min))
   (let ((count 0)
         (result-rx (rx "\"" (or "video" (and (or "playlist" "compact") (? "Video"))) "Renderer\""))
@@ -525,7 +499,6 @@
             (yeetube--retrieve-thumnail thumbnail entry "*yeetube*")
             (push entry yeetube-content))))))
   (cl-callf nreverse yeetube-content))
->>>>>>> 3916a233
 
 (add-variable-watcher 'yeetube-saved-videos #'yeetube-update-saved-videos-list)
 
@@ -676,25 +649,6 @@
 (define-derived-mode yeetube-mode tabulated-list-mode "Yeetube"
   "Yeetube mode."
   :keymap yeetube-mode-map
-<<<<<<< HEAD
-  (setf tabulated-list-format [("Title" 60 nil)
-			       ("Views" 11 nil)
-			       ("Duration" 9 nil)
-			       ("Date" 13 nil)
-			       ("Channel" 12 nil)
-			       ("Thumbnail" 0 nil)]
-	tabulated-list-entries (cl-map 'list
-				       (lambda (content)
-					 (list content
-					       (yeetube-propertize-vector content
-									  :title 'yeetube-face-title
-									  :view-count 'yeetube-face-view-count
-									  :duration 'yeetube-face-duration
-									  :date 'yeetube-face-date
-									  :channel 'yeetube-face-channel
-									  :image nil)))
-				       (reverse yeetube-content))
-=======
   (setf tabulated-list-format
         [("Title" 60 t)
          ("Views" 11 yeetube--sort-views)
@@ -714,7 +668,6 @@
                                                    :channel 'yeetube-face-channel
                                                    :image nil)))
                 yeetube-content)
->>>>>>> 3916a233
 	tabulated-list-sort-key (cons yeetube-default-sort-column
                                       yeetube-default-sort-ascending))
   (setq-local yeetube-mpv-show-status t)
